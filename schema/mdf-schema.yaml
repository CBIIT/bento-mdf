--- conflicted
+++ resolved
@@ -123,14 +123,9 @@
       base url of a terminology service endpoint. The expected response from
       the server is a simple array of acceptable values as strings (possibly
       embedded somewhere in a response structure).
-<<<<<<< HEAD
       A path must start with a forward slash. If the base url ends with a forward slash,
       the concatenation should replace two consecutive forward slashes with one.
-    pattern: |
-      /^[/][A-Za-z0-9_][A-Za-z0-9._-~]*(?:[/&?][A-Za-z0-9_][A-Za-z0-9._-~=%]*)*/
-=======
-    pattern: /?[A-Za-z0-9_][A-Za-z0-9._-~]*(?:/[A-Za-z0-9_][A-Za-z0-9._-~]*)*
->>>>>>> 24d3f668
+    pattern: /^[/][A-Za-z0-9_][A-Za-z0-9._-~]*(?:[/&?][A-Za-z0-9_][A-Za-z0-9._-~=%]*)*/
   regex:
     $id: "#regex"
     type: object
