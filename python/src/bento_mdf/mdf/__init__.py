# mdf
<<<<<<< HEAD
from .reader import MDFReader
from .reader import MDFReader as MDF
from .writer import MDFWriter
from .validator import MDFDataValidator
=======
from .mdf import MDF, convert_github_url
>>>>>>> e23cc2f0
<|MERGE_RESOLUTION|>--- conflicted
+++ resolved
@@ -1,9 +1,6 @@
 # mdf
-<<<<<<< HEAD
 from .reader import MDFReader
 from .reader import MDFReader as MDF
 from .writer import MDFWriter
 from .validator import MDFDataValidator
-=======
-from .mdf import MDF, convert_github_url
->>>>>>> e23cc2f0
+from .mdf import MDF, convert_github_url